//! Event type definitions and unified Event enum
use serde::{Deserialize, Serialize};

pub mod atom_events;
pub mod query_events;
pub mod request_events;
pub mod schema_events;

pub use atom_events::*;
pub use query_events::*;
pub use request_events::*;
pub use schema_events::*;

<<<<<<< HEAD
/// Trait for types that can be used as events in the message bus
pub trait EventType: Clone + Send + 'static {
    /// Get the unique type identifier for this event type
    fn type_id() -> &'static str;
=======
/// Response to schema discovery request
#[derive(Debug, Clone, Serialize, Deserialize, PartialEq)]
pub struct SchemaDiscoveryResponse {
    /// Correlation ID matching the request
    pub correlation_id: String,
    /// Success flag
    pub success: bool,
    /// Discovery report data (if successful)
    pub report_data: Option<Value>,
    /// Error message (if failed)
    pub error: Option<String>,
}

/// Request to get an AtomRef
#[derive(Debug, Clone, Serialize, Deserialize, PartialEq)]
pub struct AtomRefGetRequest {
    /// Correlation ID for matching request with response
    pub correlation_id: String,
    /// AtomRef UUID to get
    pub aref_uuid: String,
}

/// Response to AtomRef get request
#[derive(Debug, Clone, Serialize, Deserialize, PartialEq)]
pub struct AtomRefGetResponse {
    /// Correlation ID matching the request
    pub correlation_id: String,
    /// Success flag
    pub success: bool,
    /// AtomRef data (if successful)
    pub aref_data: Option<Value>,
    /// Error message (if failed)
    pub error: Option<String>,
}


/// Request for system initialization
#[derive(Debug, Clone, Serialize, Deserialize, PartialEq)]
pub struct SystemInitializationRequest {
    /// Correlation ID for matching request with response
    pub correlation_id: String,
    /// Database path
    pub db_path: String,
    /// Orchestrator configuration
    pub orchestrator_config: Option<Value>,
}

/// Response to system initialization request
#[derive(Debug, Clone, Serialize, Deserialize, PartialEq)]
pub struct SystemInitializationResponse {
    /// Correlation ID matching the request
    pub correlation_id: String,
    /// Success flag
    pub success: bool,
    /// Error message (if failed)
    pub error: Option<String>,
>>>>>>> b7478c24
}

/// Unified event enumeration that encompasses all event types
#[derive(Debug, Clone, Serialize, Deserialize, PartialEq)]
pub enum Event {
    // Core atom events
    FieldValueSet(FieldValueSet),
    AtomCreated(AtomCreated),
    AtomUpdated(AtomUpdated),
    AtomRefCreated(AtomRefCreated),
    AtomRefUpdated(AtomRefUpdated),
    // Schema-related events
    SchemaLoaded(SchemaLoaded),
    TransformExecuted(TransformExecuted),
    SchemaChanged(SchemaChanged),
    TransformTriggered(TransformTriggered),
    // Query/mutation events
    QueryExecuted(QueryExecuted),
    MutationExecuted(MutationExecuted),
    // Request/Response events
    AtomCreateRequest(AtomCreateRequest),
    AtomCreateResponse(AtomCreateResponse),
    AtomUpdateRequest(AtomUpdateRequest),
    AtomUpdateResponse(AtomUpdateResponse),
    AtomRefCreateRequest(AtomRefCreateRequest),
    AtomRefCreateResponse(AtomRefCreateResponse),
    AtomRefUpdateRequest(AtomRefUpdateRequest),
    AtomRefUpdateResponse(AtomRefUpdateResponse),
    FieldValueSetRequest(FieldValueSetRequest),
    FieldValueSetResponse(FieldValueSetResponse),
    FieldUpdateRequest(FieldUpdateRequest),
    FieldUpdateResponse(FieldUpdateResponse),
    SchemaLoadRequest(SchemaLoadRequest),
    SchemaLoadResponse(SchemaLoadResponse),
    SchemaApprovalRequest(SchemaApprovalRequest),
    SchemaApprovalResponse(SchemaApprovalResponse),
    AtomHistoryRequest(AtomHistoryRequest),
    AtomHistoryResponse(AtomHistoryResponse),
    AtomGetRequest(AtomGetRequest),
    AtomGetResponse(AtomGetResponse),
    FieldValueQueryRequest(FieldValueQueryRequest),
    FieldValueQueryResponse(FieldValueQueryResponse),
    AtomRefQueryRequest(AtomRefQueryRequest),
    AtomRefQueryResponse(AtomRefQueryResponse),
    SchemaStatusRequest(SchemaStatusRequest),
    SchemaStatusResponse(SchemaStatusResponse),
    SchemaDiscoveryRequest(SchemaDiscoveryRequest),
    SchemaDiscoveryResponse(SchemaDiscoveryResponse),
    AtomRefGetRequest(AtomRefGetRequest),
    AtomRefGetResponse(AtomRefGetResponse),
    SystemInitializationRequest(SystemInitializationRequest),
    SystemInitializationResponse(SystemInitializationResponse),
}

impl Event {
    /// Get the event type as a string identifier
    pub fn event_type(&self) -> &'static str {
        match self {
            Event::FieldValueSet(_) => "FieldValueSet",
            Event::AtomCreated(_) => "AtomCreated",
            Event::AtomUpdated(_) => "AtomUpdated",
            Event::AtomRefCreated(_) => "AtomRefCreated",
            Event::AtomRefUpdated(_) => "AtomRefUpdated",
            Event::SchemaLoaded(_) => "SchemaLoaded",
            Event::TransformExecuted(_) => "TransformExecuted",
            Event::SchemaChanged(_) => "SchemaChanged",
            Event::TransformTriggered(_) => "TransformTriggered",
            Event::QueryExecuted(_) => "QueryExecuted",
            Event::MutationExecuted(_) => "MutationExecuted",
            Event::AtomCreateRequest(_) => "AtomCreateRequest",
            Event::AtomCreateResponse(_) => "AtomCreateResponse",
            Event::AtomUpdateRequest(_) => "AtomUpdateRequest",
            Event::AtomUpdateResponse(_) => "AtomUpdateResponse",
            Event::AtomRefCreateRequest(_) => "AtomRefCreateRequest",
            Event::AtomRefCreateResponse(_) => "AtomRefCreateResponse",
            Event::AtomRefUpdateRequest(_) => "AtomRefUpdateRequest",
            Event::AtomRefUpdateResponse(_) => "AtomRefUpdateResponse",
            Event::FieldValueSetRequest(_) => "FieldValueSetRequest",
            Event::FieldValueSetResponse(_) => "FieldValueSetResponse",
            Event::FieldUpdateRequest(_) => "FieldUpdateRequest",
            Event::FieldUpdateResponse(_) => "FieldUpdateResponse",
            Event::SchemaLoadRequest(_) => "SchemaLoadRequest",
            Event::SchemaLoadResponse(_) => "SchemaLoadResponse",
            Event::SchemaApprovalRequest(_) => "SchemaApprovalRequest",
            Event::SchemaApprovalResponse(_) => "SchemaApprovalResponse",
            Event::AtomHistoryRequest(_) => "AtomHistoryRequest",
            Event::AtomHistoryResponse(_) => "AtomHistoryResponse",
            Event::AtomGetRequest(_) => "AtomGetRequest",
            Event::AtomGetResponse(_) => "AtomGetResponse",
            Event::FieldValueQueryRequest(_) => "FieldValueQueryRequest",
            Event::FieldValueQueryResponse(_) => "FieldValueQueryResponse",
            Event::AtomRefQueryRequest(_) => "AtomRefQueryRequest",
            Event::AtomRefQueryResponse(_) => "AtomRefQueryResponse",
            Event::SchemaStatusRequest(_) => "SchemaStatusRequest",
            Event::SchemaStatusResponse(_) => "SchemaStatusResponse",
            Event::SchemaDiscoveryRequest(_) => "SchemaDiscoveryRequest",
            Event::SchemaDiscoveryResponse(_) => "SchemaDiscoveryResponse",
            Event::AtomRefGetRequest(_) => "AtomRefGetRequest",
            Event::AtomRefGetResponse(_) => "AtomRefGetResponse",
            Event::SystemInitializationRequest(_) => "SystemInitializationRequest",
            Event::SystemInitializationResponse(_) => "SystemInitializationResponse",
        }
    }
}

<<<<<<< HEAD
=======
/// Trait for types that can be used as events in the message bus
pub trait EventType: Clone + Send + 'static {
    /// Get the unique type identifier for this event type
    fn type_id() -> &'static str;
}

// ========== EventType Implementations ==========

impl EventType for FieldValueSet {
    fn type_id() -> &'static str {
        "FieldValueSet"
    }
}

impl EventType for AtomCreated {
    fn type_id() -> &'static str {
        "AtomCreated"
    }
}

impl EventType for AtomUpdated {
    fn type_id() -> &'static str {
        "AtomUpdated"
    }
}

impl EventType for AtomRefCreated {
    fn type_id() -> &'static str {
        "AtomRefCreated"
    }
}

impl EventType for AtomRefUpdated {
    fn type_id() -> &'static str {
        "AtomRefUpdated"
    }
}

impl EventType for SchemaLoaded {
    fn type_id() -> &'static str {
        "SchemaLoaded"
    }
}

impl EventType for TransformExecuted {
    fn type_id() -> &'static str {
        "TransformExecuted"
    }
}

impl EventType for SchemaChanged {
    fn type_id() -> &'static str {
        "SchemaChanged"
    }
}

impl EventType for TransformTriggered {
    fn type_id() -> &'static str {
        "TransformTriggered"
    }
}

impl EventType for TransformRegistrationRequest {
    fn type_id() -> &'static str {
        "TransformRegistrationRequest"
    }
}

impl EventType for TransformRegistrationResponse {
    fn type_id() -> &'static str {
        "TransformRegistrationResponse"
    }
}

impl EventType for QueryExecuted {
    fn type_id() -> &'static str {
        "QueryExecuted"
    }
}

impl EventType for MutationExecuted {
    fn type_id() -> &'static str {
        "MutationExecuted"
    }
}

// Request/Response Event Type implementations

impl EventType for AtomCreateRequest {
    fn type_id() -> &'static str {
        "AtomCreateRequest"
    }
}

impl EventType for AtomCreateResponse {
    fn type_id() -> &'static str {
        "AtomCreateResponse"
    }
}

impl EventType for AtomUpdateRequest {
    fn type_id() -> &'static str {
        "AtomUpdateRequest"
    }
}

impl EventType for AtomUpdateResponse {
    fn type_id() -> &'static str {
        "AtomUpdateResponse"
    }
}

impl EventType for AtomRefCreateRequest {
    fn type_id() -> &'static str {
        "AtomRefCreateRequest"
    }
}

impl EventType for AtomRefCreateResponse {
    fn type_id() -> &'static str {
        "AtomRefCreateResponse"
    }
}

impl EventType for AtomRefUpdateRequest {
    fn type_id() -> &'static str {
        "AtomRefUpdateRequest"
    }
}

impl EventType for AtomRefUpdateResponse {
    fn type_id() -> &'static str {
        "AtomRefUpdateResponse"
    }
}

impl EventType for FieldValueSetRequest {
    fn type_id() -> &'static str {
        "FieldValueSetRequest"
    }
}

impl EventType for FieldValueSetResponse {
    fn type_id() -> &'static str {
        "FieldValueSetResponse"
    }
}

impl EventType for FieldUpdateRequest {
    fn type_id() -> &'static str {
        "FieldUpdateRequest"
    }
}

impl EventType for FieldUpdateResponse {
    fn type_id() -> &'static str {
        "FieldUpdateResponse"
    }
}

impl EventType for SchemaLoadRequest {
    fn type_id() -> &'static str {
        "SchemaLoadRequest"
    }
}

impl EventType for SchemaLoadResponse {
    fn type_id() -> &'static str {
        "SchemaLoadResponse"
    }
}

impl EventType for SchemaApprovalRequest {
    fn type_id() -> &'static str {
        "SchemaApprovalRequest"
    }
}

impl EventType for SchemaApprovalResponse {
    fn type_id() -> &'static str {
        "SchemaApprovalResponse"
    }
}

impl EventType for AtomHistoryRequest {
    fn type_id() -> &'static str {
        "AtomHistoryRequest"
    }
}

impl EventType for AtomHistoryResponse {
    fn type_id() -> &'static str {
        "AtomHistoryResponse"
    }
}

impl EventType for AtomGetRequest {
    fn type_id() -> &'static str {
        "AtomGetRequest"
    }
}

impl EventType for AtomGetResponse {
    fn type_id() -> &'static str {
        "AtomGetResponse"
    }
}

impl EventType for FieldValueQueryRequest {
    fn type_id() -> &'static str {
        "FieldValueQueryRequest"
    }
}

impl EventType for FieldValueQueryResponse {
    fn type_id() -> &'static str {
        "FieldValueQueryResponse"
    }
}

impl EventType for AtomRefQueryRequest {
    fn type_id() -> &'static str {
        "AtomRefQueryRequest"
    }
}

impl EventType for AtomRefQueryResponse {
    fn type_id() -> &'static str {
        "AtomRefQueryResponse"
    }
}

impl EventType for SystemInitializationRequest {
    fn type_id() -> &'static str {
        "SystemInitializationRequest"
    }
}

impl EventType for SystemInitializationResponse {
    fn type_id() -> &'static str {
        "SystemInitializationResponse"
    }
}


>>>>>>> b7478c24
impl EventType for Event {
    fn type_id() -> &'static str {
        "Event"
    }
}
<|MERGE_RESOLUTION|>--- conflicted
+++ resolved
@@ -11,69 +11,10 @@
 pub use request_events::*;
 pub use schema_events::*;
 
-<<<<<<< HEAD
 /// Trait for types that can be used as events in the message bus
 pub trait EventType: Clone + Send + 'static {
     /// Get the unique type identifier for this event type
     fn type_id() -> &'static str;
-=======
-/// Response to schema discovery request
-#[derive(Debug, Clone, Serialize, Deserialize, PartialEq)]
-pub struct SchemaDiscoveryResponse {
-    /// Correlation ID matching the request
-    pub correlation_id: String,
-    /// Success flag
-    pub success: bool,
-    /// Discovery report data (if successful)
-    pub report_data: Option<Value>,
-    /// Error message (if failed)
-    pub error: Option<String>,
-}
-
-/// Request to get an AtomRef
-#[derive(Debug, Clone, Serialize, Deserialize, PartialEq)]
-pub struct AtomRefGetRequest {
-    /// Correlation ID for matching request with response
-    pub correlation_id: String,
-    /// AtomRef UUID to get
-    pub aref_uuid: String,
-}
-
-/// Response to AtomRef get request
-#[derive(Debug, Clone, Serialize, Deserialize, PartialEq)]
-pub struct AtomRefGetResponse {
-    /// Correlation ID matching the request
-    pub correlation_id: String,
-    /// Success flag
-    pub success: bool,
-    /// AtomRef data (if successful)
-    pub aref_data: Option<Value>,
-    /// Error message (if failed)
-    pub error: Option<String>,
-}
-
-
-/// Request for system initialization
-#[derive(Debug, Clone, Serialize, Deserialize, PartialEq)]
-pub struct SystemInitializationRequest {
-    /// Correlation ID for matching request with response
-    pub correlation_id: String,
-    /// Database path
-    pub db_path: String,
-    /// Orchestrator configuration
-    pub orchestrator_config: Option<Value>,
-}
-
-/// Response to system initialization request
-#[derive(Debug, Clone, Serialize, Deserialize, PartialEq)]
-pub struct SystemInitializationResponse {
-    /// Correlation ID matching the request
-    pub correlation_id: String,
-    /// Success flag
-    pub success: bool,
-    /// Error message (if failed)
-    pub error: Option<String>,
->>>>>>> b7478c24
 }
 
 /// Unified event enumeration that encompasses all event types
@@ -179,254 +120,7 @@
     }
 }
 
-<<<<<<< HEAD
-=======
-/// Trait for types that can be used as events in the message bus
-pub trait EventType: Clone + Send + 'static {
-    /// Get the unique type identifier for this event type
-    fn type_id() -> &'static str;
-}
 
-// ========== EventType Implementations ==========
-
-impl EventType for FieldValueSet {
-    fn type_id() -> &'static str {
-        "FieldValueSet"
-    }
-}
-
-impl EventType for AtomCreated {
-    fn type_id() -> &'static str {
-        "AtomCreated"
-    }
-}
-
-impl EventType for AtomUpdated {
-    fn type_id() -> &'static str {
-        "AtomUpdated"
-    }
-}
-
-impl EventType for AtomRefCreated {
-    fn type_id() -> &'static str {
-        "AtomRefCreated"
-    }
-}
-
-impl EventType for AtomRefUpdated {
-    fn type_id() -> &'static str {
-        "AtomRefUpdated"
-    }
-}
-
-impl EventType for SchemaLoaded {
-    fn type_id() -> &'static str {
-        "SchemaLoaded"
-    }
-}
-
-impl EventType for TransformExecuted {
-    fn type_id() -> &'static str {
-        "TransformExecuted"
-    }
-}
-
-impl EventType for SchemaChanged {
-    fn type_id() -> &'static str {
-        "SchemaChanged"
-    }
-}
-
-impl EventType for TransformTriggered {
-    fn type_id() -> &'static str {
-        "TransformTriggered"
-    }
-}
-
-impl EventType for TransformRegistrationRequest {
-    fn type_id() -> &'static str {
-        "TransformRegistrationRequest"
-    }
-}
-
-impl EventType for TransformRegistrationResponse {
-    fn type_id() -> &'static str {
-        "TransformRegistrationResponse"
-    }
-}
-
-impl EventType for QueryExecuted {
-    fn type_id() -> &'static str {
-        "QueryExecuted"
-    }
-}
-
-impl EventType for MutationExecuted {
-    fn type_id() -> &'static str {
-        "MutationExecuted"
-    }
-}
-
-// Request/Response Event Type implementations
-
-impl EventType for AtomCreateRequest {
-    fn type_id() -> &'static str {
-        "AtomCreateRequest"
-    }
-}
-
-impl EventType for AtomCreateResponse {
-    fn type_id() -> &'static str {
-        "AtomCreateResponse"
-    }
-}
-
-impl EventType for AtomUpdateRequest {
-    fn type_id() -> &'static str {
-        "AtomUpdateRequest"
-    }
-}
-
-impl EventType for AtomUpdateResponse {
-    fn type_id() -> &'static str {
-        "AtomUpdateResponse"
-    }
-}
-
-impl EventType for AtomRefCreateRequest {
-    fn type_id() -> &'static str {
-        "AtomRefCreateRequest"
-    }
-}
-
-impl EventType for AtomRefCreateResponse {
-    fn type_id() -> &'static str {
-        "AtomRefCreateResponse"
-    }
-}
-
-impl EventType for AtomRefUpdateRequest {
-    fn type_id() -> &'static str {
-        "AtomRefUpdateRequest"
-    }
-}
-
-impl EventType for AtomRefUpdateResponse {
-    fn type_id() -> &'static str {
-        "AtomRefUpdateResponse"
-    }
-}
-
-impl EventType for FieldValueSetRequest {
-    fn type_id() -> &'static str {
-        "FieldValueSetRequest"
-    }
-}
-
-impl EventType for FieldValueSetResponse {
-    fn type_id() -> &'static str {
-        "FieldValueSetResponse"
-    }
-}
-
-impl EventType for FieldUpdateRequest {
-    fn type_id() -> &'static str {
-        "FieldUpdateRequest"
-    }
-}
-
-impl EventType for FieldUpdateResponse {
-    fn type_id() -> &'static str {
-        "FieldUpdateResponse"
-    }
-}
-
-impl EventType for SchemaLoadRequest {
-    fn type_id() -> &'static str {
-        "SchemaLoadRequest"
-    }
-}
-
-impl EventType for SchemaLoadResponse {
-    fn type_id() -> &'static str {
-        "SchemaLoadResponse"
-    }
-}
-
-impl EventType for SchemaApprovalRequest {
-    fn type_id() -> &'static str {
-        "SchemaApprovalRequest"
-    }
-}
-
-impl EventType for SchemaApprovalResponse {
-    fn type_id() -> &'static str {
-        "SchemaApprovalResponse"
-    }
-}
-
-impl EventType for AtomHistoryRequest {
-    fn type_id() -> &'static str {
-        "AtomHistoryRequest"
-    }
-}
-
-impl EventType for AtomHistoryResponse {
-    fn type_id() -> &'static str {
-        "AtomHistoryResponse"
-    }
-}
-
-impl EventType for AtomGetRequest {
-    fn type_id() -> &'static str {
-        "AtomGetRequest"
-    }
-}
-
-impl EventType for AtomGetResponse {
-    fn type_id() -> &'static str {
-        "AtomGetResponse"
-    }
-}
-
-impl EventType for FieldValueQueryRequest {
-    fn type_id() -> &'static str {
-        "FieldValueQueryRequest"
-    }
-}
-
-impl EventType for FieldValueQueryResponse {
-    fn type_id() -> &'static str {
-        "FieldValueQueryResponse"
-    }
-}
-
-impl EventType for AtomRefQueryRequest {
-    fn type_id() -> &'static str {
-        "AtomRefQueryRequest"
-    }
-}
-
-impl EventType for AtomRefQueryResponse {
-    fn type_id() -> &'static str {
-        "AtomRefQueryResponse"
-    }
-}
-
-impl EventType for SystemInitializationRequest {
-    fn type_id() -> &'static str {
-        "SystemInitializationRequest"
-    }
-}
-
-impl EventType for SystemInitializationResponse {
-    fn type_id() -> &'static str {
-        "SystemInitializationResponse"
-    }
-}
-
-
->>>>>>> b7478c24
 impl EventType for Event {
     fn type_id() -> &'static str {
         "Event"
