use fold_node::{
    datafold_node::{config::NodeConfig, DataFoldNode, TcpServer},
    network::NetworkConfig,
};
use std::env;
use std::fs;
<<<<<<< HEAD
use std::path::PathBuf;
use env_logger;
use log::{info, warn, error};
=======
>>>>>>> b4c723aa

/// Main entry point for the DataFold Node server.
///
/// This function starts a DataFold node server that listens for incoming
/// connections on the specified ports. It initializes the node, loads
/// configuration, sets up the network layer, and starts the TCP server.
///
/// # Command-Line Arguments
///
/// * `--port <PORT>` - Port for the P2P network (default: 9000)
/// * `--tcp-port <PORT>` - Port for the TCP server (default: 9000)
///
/// # Environment Variables
///
/// * `NODE_CONFIG` - Path to the node configuration file (default: config/node_config.json)
///
/// # Returns
///
/// A `Result` indicating success or failure.
///
/// # Errors
///
/// Returns an error if:
/// * The configuration file cannot be read or parsed
/// * The node cannot be initialized
/// * The network layer cannot be initialized
/// * The TCP server cannot be started
#[tokio::main]
async fn main() -> Result<(), Box<dyn std::error::Error>> {
    env_logger::init();
    info!("Starting DataFold Node...");

    // Parse command-line arguments
    let args: Vec<String> = env::args().collect();
    let mut port = 9000; // Default port
    let mut tcp_port = 9000; // Default TCP port

    // Simple argument parsing
    let mut i = 1;
    while i < args.len() {
        match args[i].as_str() {
            "--port" => {
                if i + 1 < args.len() {
                    if let Ok(p) = args[i + 1].parse::<u16>() {
                        port = p;
                    }
                }
                i += 2;
            }
            "--tcp-port" => {
                if i + 1 < args.len() {
                    if let Ok(p) = args[i + 1].parse::<u16>() {
                        tcp_port = p;
                    }
                }
                i += 2;
            }
            _ => i += 1,
        }
    }

    // Read node config from environment variable or default path
    let config_path =
        std::env::var("NODE_CONFIG").unwrap_or_else(|_| "config/node_config.json".to_string());
    info!("Loading config from: {}", config_path);

    // Create a default config if the file doesn't exist
    let config: NodeConfig = if let Ok(config_str) = fs::read_to_string(&config_path) {
        serde_json::from_str(&config_str)?
    } else {
<<<<<<< HEAD
        warn!("Config file not found, using default config");
        NodeConfig::new(PathBuf::from("data"))
=======
        println!("Config file not found, using default config");
        NodeConfig::default()
>>>>>>> b4c723aa
            .with_network_listen_address(&format!("/ip4/0.0.0.0/tcp/{}", port))
    };
    info!("Config loaded successfully");

    // Load or initialize node
    info!("Loading DataFold Node...");
    let mut node = DataFoldNode::load(config)?;
    info!("Node loaded successfully");

    // Schemas are loaded from disk during node initialization
    info!("Previously loaded schemas are available");

    // Initialize network layer
    info!("Initializing network layer...");
    let listen_address = format!("/ip4/0.0.0.0/tcp/{}", port);
    let network_config = NetworkConfig::new(&listen_address)
        .with_mdns(true)
        .with_request_timeout(30)
        .with_max_connections(50)
        .with_keep_alive_interval(20)
        .with_max_message_size(1_000_000);

    node.init_network(network_config).await?;
    info!("Network layer initialized");

    // Start the network service
    info!("Starting network service on port {}...", port);
    node.start_network_with_address(&listen_address).await?;
    info!("Network service started");

    // Print node ID for connecting
    info!("Node ID: {}", node.get_node_id());
    info!("Other nodes can connect to this node using the Node ID above");

    // Start the TCP server
    info!("Starting TCP server on port {}...", tcp_port);
    let tcp_server = TcpServer::new(node.clone(), tcp_port).await?;

    // Run the TCP server in a separate task
    let tcp_server_handle = tokio::spawn(async move {
        if let Err(e) = tcp_server.run().await {
            error!("TCP server error: {}", e);
        }
    });

    // Wait for the TCP server to start
    tcp_server_handle.await?;

    Ok(())
}<|MERGE_RESOLUTION|>--- conflicted
+++ resolved
@@ -4,12 +4,9 @@
 };
 use std::env;
 use std::fs;
-<<<<<<< HEAD
 use std::path::PathBuf;
 use env_logger;
 use log::{info, warn, error};
-=======
->>>>>>> b4c723aa
 
 /// Main entry point for the DataFold Node server.
 ///
@@ -80,13 +77,8 @@
     let config: NodeConfig = if let Ok(config_str) = fs::read_to_string(&config_path) {
         serde_json::from_str(&config_str)?
     } else {
-<<<<<<< HEAD
-        warn!("Config file not found, using default config");
-        NodeConfig::new(PathBuf::from("data"))
-=======
         println!("Config file not found, using default config");
         NodeConfig::default()
->>>>>>> b4c723aa
             .with_network_listen_address(&format!("/ip4/0.0.0.0/tcp/{}", port))
     };
     info!("Config loaded successfully");
